--- conflicted
+++ resolved
@@ -3,26 +3,6 @@
                     }"
      class="annotation">
   <a data-ng-click="collapsed = !collapsed" class="threadexp" />
-<<<<<<< HEAD
-  <div class="time" data-ng-bind="created" />
-  <h3 class="user" data-ng-bind="user" />
-  <div data-ng-bind-html="text" class="body" />
-  <div class="bottombar">
-    <span data-ng-show="id"
-          data-ng-pluralize=""
-          count="thread.flattenChildren().length"
-          when="{ '0': 'No replies'
-                , 'one': '1 reply'
-                , 'other': '{} replies'
-                }"
-          class="replycount" />
-    <div class="annotator-controls">
-      <button data-ng-click="$emit('save')" class="btn">
-        <a class="annotator-save">Save</a>
-      </button>
-      <a data-ng-click="$emit('cancel')" class="annotator-cancel">Cancel</a>
-      <a data-ng-click="$emit('reply')" data-ng-show="id" class="write">Reply</a>
-=======
 
   <div class="nothread">
     <div class="time" data-ng-bind="created" />
@@ -44,10 +24,8 @@
     </div>
 
     <h3 class="user" data-ng-bind="user" />
-    <ng:switch on="editable == true">
-      <textarea data-ng-model="text" data-ng-switch-when="true" />
-      <div data-ng-bind-html="text" data-ng-switch-default="" class="body" />
-    </ng:switch>
+    <div data-ng-bind-html="text" class="body" />
+    <div class="bottombar">
 
     <div data-ng-class="bottombar">
       <span data-ng-show="id && replyCount"
@@ -68,7 +46,6 @@
         </div>
       </ng:switch>
 
->>>>>>> 66451843
     </div>
   </div>
 
