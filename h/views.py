__all__ = [
    'BaseController',

    'AuthController',
    'ForgotPasswordController',
    'RegisterController',
]

from pyramid.view import view_config, view_defaults
from pyramid.traversal import find_resource

from horus.views import (
    AuthController,
    BaseController,
    ForgotPasswordController,
    RegisterController
)

from h import interfaces

import logging
log = logging.getLogger(__name__)


class BaseController(BaseController):
    def __init__(self, request):
        super(BaseController, self).__init__(request)
        getUtility = request.registry.getUtility
        self.Consumer = getUtility(interfaces.IConsumerClass)
        self.Store = getUtility(interfaces.IStoreClass)


@view_config(layout='site', renderer='templates/home.pt', route_name='index')
def home(request):
    return find_resource(request.context, '/app').embed


@view_defaults(context='h.resources.Annotation', layout='lay_displayer')
class Annotation(BaseController):
    @view_config(accept='text/html', renderer='templates/displayer.pt')
    def __html__(self):
        request = self.request
        context = request.context
<<<<<<< HEAD
        if len(context) == 0:
            raise httpexceptions.HTTPNotFound(
                body_template=
                "Either no annotation exists with this identifier, or you "
                "don't have the permissions required for viewing it."
            )

=======
>>>>>>> 79cc0da2
        d = context._url_values()
        d['annotation'] = context
        #d['annotation']['replies'] = context.replies
        #d['annotation']['reply_count'] = len(context.referrers)
        #d['annotation']['reply_count'] = 0

        if context.get('references', []):
            root = context.__parent__[context['references'][0]]
            d['quote'] = root.quote
        else:
            d['quote'] = context.quote
            context['references'] = []

        if not 'deleted' in context:
            context['deleted'] = False

        #context['date'] = context._fuzzyTime(context['created'])
        context['date'] = context['updated']
        #context['user'] = context._userName(context['user'])

        return d

    @view_config(accept='application/json', renderer='json')
    def __call__(self):
        request = self.request
        request.response.content_type = 'application/json'
        request.response.charset = 'UTF-8'
        return request.context

@view_defaults(context='h.resources.Streamer', layout='lay_streamer')
class Streamer(BaseController):
    @view_config(accept='text/html', renderer='templates/streamer.pt')
    def __html__(self):
        return self.request.context

    @view_config(accept='application/json', renderer='json')
    def __call__(self):
        request = self.request
        request.response.content_type = 'application/json'
        request.response.charset = 'UTF-8'
        return request.context

def includeme(config):
    config.add_view(
        'horus.views.AuthController',
        attr='login',
        renderer='h:templates/auth.pt',
        route_name='login'
    )

    config.add_view(
        'horus.views.AuthController',
        attr='logout',
        route_name='logout'
    )

    config.add_view(
        'horus.views.ForgotPasswordController',
        attr='forgot_password',
        renderer='h:templates/auth.pt',
        route_name='forgot_password'
    )

    config.add_view(
        'horus.views.ForgotPasswordController',
        attr='reset_password',
        renderer='h:templates/auth.pt',
        route_name='reset_password'
    )

    config.add_view(
        'horus.views.RegisterController',
        attr='register',
        renderer='h:templates/auth.pt',
        route_name='register'
    )

    config.add_view(
        'horus.views.RegisterController',
        attr='activate',
        renderer='h:templates/auth.pt',
        route_name='activate'
    )

    config.add_view(
        'horus.views.ProfileController',
        attr='profile',
        renderer='h:templates/auth.pt',
        route_name='profile'
    )

    config.scan(__name__)<|MERGE_RESOLUTION|>--- conflicted
+++ resolved
@@ -35,13 +35,12 @@
     return find_resource(request.context, '/app').embed
 
 
-@view_defaults(context='h.resources.Annotation', layout='lay_displayer')
+@view_defaults(context='h.resources.Annotation', layout='site')
 class Annotation(BaseController):
     @view_config(accept='text/html', renderer='templates/displayer.pt')
     def __html__(self):
         request = self.request
         context = request.context
-<<<<<<< HEAD
         if len(context) == 0:
             raise httpexceptions.HTTPNotFound(
                 body_template=
@@ -49,8 +48,6 @@
                 "don't have the permissions required for viewing it."
             )
 
-=======
->>>>>>> 79cc0da2
         d = context._url_values()
         d['annotation'] = context
         #d['annotation']['replies'] = context.replies
