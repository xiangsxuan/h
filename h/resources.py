--- conflicted
+++ resolved
@@ -3,18 +3,8 @@
 except ImportError:
     import json
 
-<<<<<<< HEAD
-from urlparse import urlparse, urlunparse
 from datetime import datetime
 from math import floor
-import traceback
-import requests
-import re
-=======
-
-from datetime import datetime
-from math import floor
->>>>>>> f877f071
 
 from dateutil.parser import parse
 from dateutil.tz import tzutc
@@ -128,68 +118,12 @@
             for name in ['persona', 'personas']
         }
 
-<<<<<<< HEAD
-
-class Annotation(BaseResource, dict):
-    def urlEncodeNonAscii(self, b):
-        return re.sub('[\x80-\xFF]', lambda c: '%%%02x' % ord(c.group(0)), b)
-
-    def iriToUri(self, iri):
-        parts= urlparse(iri)
-        return urlunparse(
-            part.encode('idna') if parti==1 else self.urlEncodeNonAscii(part.encode('utf-8'))
-            for parti, part in enumerate(parts)
-        )
-
-    def _url_values(self, uri = None):
-        if not uri: uri = self['uri']
-        # Getting the title of the uri.
-        try:
-            r = requests.get(self.iriToUri(uri), verify=False)
-            soup = BeautifulSoup.BeautifulSoup(r.content)
-            title = soup.title.string if soup.title else uri
-
-            # Favicon
-            favlink = soup.find("link", rel="shortcut icon")
-        except:
-            log.info('Error opening url')
-            log.info(traceback.format_exc())
-            title = uri
-            favlink = None
-
-        # Getting the domain from the uri, and the same url magic for the
-        # domain title.
-        parsed_uri = urlparse(uri)
-        domain = '{}://{}/'.format(parsed_uri[0], parsed_uri[1])
-        domain_stripped = parsed_uri[1]
-        if parsed_uri[1].lower().startswith('www.'):
-            domain_stripped = domain_stripped[4:]
-
-        # Check for local/global link.
-        if favlink:
-            href = favlink['href']
-            if href.startswith('//') or href.startswith('http'):
-                icon_link = href
-            else:
-                icon_link = domain + href
-        else:
-            icon_link = ''
-
-        return {
-            'title': title,
-            'source': domain,
-            'source_stripped': domain_stripped,
-            'favicon_link': icon_link
-        }
-
-=======
 class Annotation(BaseResource, UrlAnalyzer):
->>>>>>> f877f071
     def _fuzzyTime(self, date):
         if not date: return ''
         converted = parse(date)
-        time_delta = datetime.utcnow().replace(tzinfo=tzutc()) - converted
-        delta = round(time_delta.total_seconds())
+        delta = datetime.utcnow().replace(tzinfo=tzutc()) - converted
+        delta = round(delta.total_seconds())
 
         minute = 60
         hour = minute * 60
